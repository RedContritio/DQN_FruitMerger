--- conflicted
+++ resolved
@@ -290,33 +290,19 @@
     while len(memory) < MEMORY_WARMUP_SIZE:
         run_episode(env, agent, memory, -1)
 
-<<<<<<< HEAD
-    max_episode = 20000
-    episode_per_save = 1000
-=======
     max_episode = 2000
     episode_per_save = max_episode // 10
->>>>>>> a8d753ea
     print("Start training.")
     for episode_id in range(0, max_episode + 1):
         total_reward = run_episode(env, agent, memory, episode_id)
 
         if episode_id % episode_per_save == 0:
-<<<<<<< HEAD
-            save_path = os.path.join(WEIGHT_DIR, f"episode_{episode_id}.pdparams")
-            paddle.save(agent.policy_net.state_dict(), save_path)
-            print(f"Saved model to {save_path}")
-            
-            print(f"Episode: {episode_id}, e_greed: {e_greed}")
-            
-=======
             # save_path = os.path.join(WEIGHT_DIR, f"episode_{episode_id}.pdparams")
             # paddle.save(agent.policy_net.state_dict(), save_path)
             # print(f"Saved model to {save_path}")
 
             print(f"Episode: {episode_id}, e_greed: {agent.e_greed}")
 
->>>>>>> a8d753ea
             compare_with_random(env, agent, action_dim)
 
     paddle.save(agent.policy_net.state_dict(), FINAL_PARAM_PATH)